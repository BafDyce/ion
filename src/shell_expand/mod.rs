extern crate permutate;

pub mod braces;
mod variables;
mod words;

use self::words::{WordIterator, WordToken};

#[derive(Debug, PartialEq)]
pub enum ExpandErr {
    UnmatchedBraces(usize),
    InnerBracesNotImplemented
}

/// Performs shell expansions to an input string, efficiently returning the final expanded form.
/// Shells must provide their own batteries for expanding tilde and variable words.
pub fn expand_string<T, V, C>(original: &str, expand_tilde: T, expand_variable: V, expand_command: C) -> Result<String, ExpandErr>
    where T: Fn(&str) -> Option<String>,
          V: Fn(&str) -> Option<String>,
          C: Fn(&str) -> Option<String>,
{
    let mut output = String::with_capacity(original.len() >> 1);
<<<<<<< HEAD
    for result in WordIterator::new(original) {
        match result {
            Ok(word) => match word {
                WordToken::Normal(text) => {
                    output.push_str(text);
                },
                WordToken::Tilde(text) => match expand_tilde(text) {
                    Some(expanded) => output.push_str(&expanded),
                    None           => output.push_str(text),
                },
                WordToken::Variable(text) => {
                    variables::expand(&mut output, text, |variable| expand_variable(variable));
                },
                WordToken::Brace(text, contains_variables) => {
                    if contains_variables {
                        let mut temp = String::new();
                        variables::expand(&mut temp, text, |variable| expand_variable(variable));
                        braces::expand_braces(&mut output, &temp);
                    } else {
                        braces::expand_braces(&mut output, text);
                    }
=======
    for word in WordIterator::new(original) {
        match word {
            WordToken::Normal(text) => {
                output.push_str(text);
            },
            WordToken::Tilde(text) => match expand_tilde(text) {
                Some(expanded) => output.push_str(&expanded),
                None           => output.push_str(text),
            },
            WordToken::Variable(text) => {
                variables::expand(&mut output, text, |variable| expand_variable(variable), |command| expand_command(command));
            },
            WordToken::Brace(text, contains_variables) => {
                if contains_variables {
                    let mut temp = String::new();
                    variables::expand(&mut temp, text, |variable| expand_variable(variable), |command| expand_command(command));
                    braces::expand_braces(&mut output, &temp).map_err(ExpandErr::Brace)?;
                } else {
                    braces::expand_braces(&mut output, text).map_err(ExpandErr::Brace)?;
>>>>>>> 6fc98a77
                }
            },
            Err(cause) => return Err(cause)
        }
    }
    Ok(output)
}

#[test]
fn expand_variable_normal_variable() {
    let input = "$A:NOT:$B";
    let expected = "FOO:NOT:BAR";
    let expanded = expand_string(input, |_| None, |var| {
        if var == "A" { Some("FOO".to_owned()) } else if var == "B" { Some("BAR".to_owned()) } else { None }
    }).unwrap();
    assert_eq!(expected, &expanded);
}

#[test]
fn expand_long_braces() {
    let line = "The pro{digal,grammer,cessed,totype,cedures,ficiently,ving,spective,jections}";
    let expected = "The prodigal programmer processed prototype procedures proficiently proving prospective projections";
    let expanded = expand_string(line, |_| None, |_| None, |_| None).unwrap();
    assert_eq!(expected, &expanded);
}

#[test]
fn expand_several_braces() {
    let line = "The {barb,veget}arian eat{ers,ing} appl{esauce,ied} am{ple,ounts} of eff{ort,ectively}";
    let expected = "The barbarian vegetarian eaters eating applesauce applied ample amounts of effort effectively";
    let expanded = expand_string(line, |_| None, |_| None, |_| None).unwrap();
    assert_eq!(expected, &expanded);
}

#[test]
fn expand_several_variables() {
    let expand_var = |var: &str| match var {
        "FOO" => Some("BAR".to_owned()),
        "X"   => Some("Y".to_owned()),
        _     => None,
    };
    let expanded = expand_string("variables: $FOO $X", |_| None, expand_var, |_| None).unwrap();
    assert_eq!("variables: BAR Y", &expanded);
}

#[test]
fn expand_variable_braces() {
    let expand_var = |var: &str| if var == "FOO" { Some("BAR".to_owned()) } else { None };
    let expanded = expand_string("FOO$FOO", |_| None, expand_var, |_| None).unwrap();
    assert_eq!("FOOBAR", &expanded);

    let expand_var = |var: &str| if var == "FOO" { Some("BAR".to_owned()) } else { None };
    let expanded = expand_string(" FOO$FOO ", |_| None, expand_var, |_| None).unwrap();
    assert_eq!(" FOOBAR ", &expanded);
}

#[test]
fn expand_variables_with_colons() {
    let expand_var = |var: &str| match var {
        "FOO" => Some("FOO".to_owned()),
        "BAR" => Some("BAR".to_owned()),
        _     => None,
    };
    let expanded = expand_string("$FOO:$BAR", |_| None, expand_var, |_| None).unwrap();
    assert_eq!("FOO:BAR", &expanded);
}

#[test]
fn expand_multiple_variables() {
    let expand_var = |var: &str| match var {
        "A" => Some("test".to_owned()),
        "B" => Some("ing".to_owned()),
        "C" => Some("1 2 3".to_owned()),
        _   => None,
    };
    let expanded = expand_string("${A}${B}...${C}", |_| None, expand_var, |_| None).unwrap();
    assert_eq!("testing...1 2 3", &expanded);
}

#[test]
fn escape_with_backslash() {
    let expanded = expand_string("\\$FOO", |_| None, |_| None, |_| None).unwrap();
    assert_eq!("$FOO", &expanded);
}

#[test]
fn expand_variable_alongside_braces() {
    let line = "$A{1,2}";
    let expected = "11 12";
    let expanded = expand_string(line, |_| None, |variable| {
        if variable == "A" { Some("1".to_owned()) } else { None }
    }, |_| None).unwrap();
    assert_eq!(expected, &expanded);
}

#[test]
fn expand_variable_within_braces() {
    let line = "1{$A,2}";
    let expected = "11 12";
    let expanded = expand_string(line, |_| None, |variable| {
        if variable == "A" { Some("1".to_owned()) } else { None }
    }, |_| None).unwrap();
    assert_eq!(expected, &expanded);
}<|MERGE_RESOLUTION|>--- conflicted
+++ resolved
@@ -20,7 +20,6 @@
           C: Fn(&str) -> Option<String>,
 {
     let mut output = String::with_capacity(original.len() >> 1);
-<<<<<<< HEAD
     for result in WordIterator::new(original) {
         match result {
             Ok(word) => match word {
@@ -32,37 +31,16 @@
                     None           => output.push_str(text),
                 },
                 WordToken::Variable(text) => {
-                    variables::expand(&mut output, text, |variable| expand_variable(variable));
+                    variables::expand(&mut output, text, |variable| expand_variable(variable), |command| expand_command(command));
                 },
                 WordToken::Brace(text, contains_variables) => {
                     if contains_variables {
                         let mut temp = String::new();
-                        variables::expand(&mut temp, text, |variable| expand_variable(variable));
+                        variables::expand(&mut temp, text, |variable| expand_variable(variable), |command| expand_command(command));
                         braces::expand_braces(&mut output, &temp);
                     } else {
                         braces::expand_braces(&mut output, text);
                     }
-=======
-    for word in WordIterator::new(original) {
-        match word {
-            WordToken::Normal(text) => {
-                output.push_str(text);
-            },
-            WordToken::Tilde(text) => match expand_tilde(text) {
-                Some(expanded) => output.push_str(&expanded),
-                None           => output.push_str(text),
-            },
-            WordToken::Variable(text) => {
-                variables::expand(&mut output, text, |variable| expand_variable(variable), |command| expand_command(command));
-            },
-            WordToken::Brace(text, contains_variables) => {
-                if contains_variables {
-                    let mut temp = String::new();
-                    variables::expand(&mut temp, text, |variable| expand_variable(variable), |command| expand_command(command));
-                    braces::expand_braces(&mut output, &temp).map_err(ExpandErr::Brace)?;
-                } else {
-                    braces::expand_braces(&mut output, text).map_err(ExpandErr::Brace)?;
->>>>>>> 6fc98a77
                 }
             },
             Err(cause) => return Err(cause)
@@ -77,7 +55,7 @@
     let expected = "FOO:NOT:BAR";
     let expanded = expand_string(input, |_| None, |var| {
         if var == "A" { Some("FOO".to_owned()) } else if var == "B" { Some("BAR".to_owned()) } else { None }
-    }).unwrap();
+    }, |_| None).unwrap();
     assert_eq!(expected, &expanded);
 }
 
